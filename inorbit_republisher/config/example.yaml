--- conflicted
+++ resolved
@@ -11,12 +11,8 @@
       key: "rosout_msg"
 
 - topic: "/diagnostics"
-<<<<<<< HEAD
   qos: 10
-  msg_type: "diagnostic_msgs/DiagnosticArray"
-=======
   msg_type: "diagnostic_msgs/msg/DiagnosticArray"
->>>>>>> 1bbaeb79
   mappings:
   - field: "status"
     mapping_type: "array_of_fields"
@@ -27,21 +23,8 @@
       topic: "/inorbit/diagnostics_test"
       key: "diagnostics_status"
 
-<<<<<<< HEAD
-- topic: "/cmd_vel"
-  qos: 5
-  msg_type: "geometry_msgs/Twist"
-  mappings:
-  - field: "linear"
-    mapping_type: "json_of_fields"
-    mapping_options:
-      fields: ["x", "y", "z"]
-      filter: 'lambda vel: (vel["x"] > 0)'
-    out:
-      topic: "/inorbit/linear_vel_test"
-      key: "linear_vel"
-=======
 # - topic: "/cmd_vel"
+#   qos: 5
 #   msg_type: "geometry_msgs/Twist"
 #   mappings:
 #   - field: "linear"
@@ -52,8 +35,6 @@
 #     out:
 #       topic: "/inorbit/linear_vel_test"
 #       key: "linear_vel"
->>>>>>> 1bbaeb79
-
 # - topic: "/map_metadata"
 #   latched: true
 #   msg_type: "nav_msgs/MapMetaData"
