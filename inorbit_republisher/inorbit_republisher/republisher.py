#!/usr/bin/env python

# Copyright 2021 InOrbit, Inc.
#
# Permission is hereby granted, free of charge, to any person obtaining a copy
# of this software and associated documentation files (the "Software"), to deal
# in the Software without restriction, including without limitation the rights
# to use, copy, modify, merge, publish, distribute, sublicense, and/or sell
# copies of the Software, and to permit persons to whom the Software is
# furnished to do so, subject to the following conditions:
#
# The above copyright notice and this permission notice shall be included in
# all copies or substantial portions of the Software.
#
# THE SOFTWARE IS PROVIDED "AS IS", WITHOUT WARRANTY OF ANY KIND, EXPRESS OR
# IMPLIED, INCLUDING BUT NOT LIMITED TO THE WARRANTIES OF MERCHANTABILITY,
# FITNESS FOR A PARTICULAR PURPOSE AND NONINFRINGEMENT. IN NO EVENT SHALL
# THE AUTHORS OR COPYRIGHT HOLDERS BE LIABLE FOR ANY CLAIM, DAMAGES OR OTHER
# LIABILITY, WHETHER IN AN ACTION OF CONTRACT, TORT OR OTHERWISE, ARISING FROM,
# OUT OF OR IN CONNECTION WITH THE SOFTWARE OR THE USE OR OTHER DEALINGS IN
# THE SOFTWARE.

# ROS to InOrbit republisher node sample
#
# It uses a YAML-based configuration to map between arbitrary
# ROS topics into InOrbit key/value custom data topics.

import json
import rclpy
from rosidl_runtime_py.utilities import get_message
#import genpy
import yaml
#import rospkg
#import os
from std_msgs.msg import String
#from roslib.message import get_message_class
from operator import attrgetter

# Types of mappings allowed
MAPPING_TYPE_SINGLE_FIELD = "single_field"
MAPPING_TYPE_ARRAY_OF_FIELDS = "array_of_fields"
MAPPING_TYPE_JSON_OF_FIELDS = "json_of_fields"

# Supported static publisher value sources
STATIC_VALUE_FROM_PACKAGE_VERSION = "package_version"
STATIC_VALUE_FROM_ENVIRONMENT_VAR = "environment_variable"

"""
Main node entry point.

Currently a simple function that does everything.
We can later turn it into a class and divide in proper methods
as complexity increases.
"""
def main(args = None):
    # Start the ROS node
    rclpy.init(args=args)
    node = rclpy.create_node('inorbit_republisher')
    # Declares the "config" parameter, it contains the path of the config file
    node.declare_parameter('config')
    # Read republisher configuration from the 'config_file' or 'config' parameter
    # TODO(adamantivm) Error handling and schema checking
    if node.has_parameter('config'):
        config_file = node.get_parameter(
            'config').get_parameter_value().string_value
        node.get_logger().info("Using config from config file: {}".format(config_file))
        config_yaml = open(config_file, "r")
    config = yaml.safe_load(config_yaml)

    # Go through republisher configurations
    # For each of them: create a publisher if necessary - only one per InOrbit
    # custom data field - and a matching subscriber to receive and republish
    # the desired fields.

    # Dictionary of publisher instances by topic name
    pubs = {}

    # Dictionary of subscriber instances by topic name
    subs = {}

    # # In case we want to query ROS package options
    # rospack = rospkg.RosPack()

    # Set-up ROS topic republishers
    republishers = config.get('republishers', ())
    for repub in republishers:

        # Load subscriber message type
        msg_class = get_message(repub['msg_type'])
        if msg_class is None:
            node.get_logger().warning('Failed to load msg class for {}'.format(repub['msg_type']))
            continue

        # Create publisher for each new seen outgoing topic
        for mapping in repub['mappings']:
            out_topic = mapping['out']['topic']
            if not out_topic in pubs:
                # NOTE(adamantivm) Using QOS = 10 to match InOrbit Custom Data topic spec
                pubs[out_topic] = node.create_publisher(String, out_topic, 10)
            mapping['attrgetter'] = attrgetter(mapping['field'])

        # Prepare callback to relay messages through InOrbit custom data
        def callback(msg, repub=repub):

            for mapping in repub['mappings']:
                key = mapping['out']['key']
                val = None
                mapping_type = mapping.get('mapping_type', MAPPING_TYPE_SINGLE_FIELD)
                topic = mapping['out']['topic']

                if mapping_type == MAPPING_TYPE_SINGLE_FIELD:
                    # TODO(adamantivm) Exception handling
                    field = extract_value(msg, attrgetter(mapping['field']))
                    val = process_single_field(field, mapping)

                elif mapping_type == MAPPING_TYPE_ARRAY_OF_FIELDS:
                    field = extract_value(msg, attrgetter(mapping['field']))
                    val = process_array(field, mapping)

                elif mapping_type == MAPPING_TYPE_JSON_OF_FIELDS:
                    try:
                        val = extract_values_as_dict(msg, mapping, node)
                        # extract_values_as_dict has the ability to filter messages and
                        # returns None when an element doesn't pass the filter
                        if val:
                            val = json.dumps(val)
                    except TypeError as e:
                        node.get_logger().warning(f"Failed to serialize message: {e}")

                if val is not None:
                    msg = String()
                    msg.data = f"{key}={val}"
                    pubs[topic].publish(msg)

        in_topic = repub['topic']
        # Reads QoS from the topic settings
        in_qos = getattr(repub, 'qos', 10)

        # subscribe
<<<<<<< HEAD
        subs[in_topic] = node.create_subscription(in_topic, msg_class, callback, in_qos)
=======
        # TODO(adamantivm) Read QOS from config instead of using hardcoded value
        subs[in_topic] = node.create_subscription(msg_class, in_topic, callback, 10)
>>>>>>> 1bbaeb79

    # # Set-up static publishers
    # static_publishers = config.get('static_publishers', ())
    # for static_pub_config in static_publishers:
    #     key = static_pub_config['out']['key']
    #     topic = static_pub_config['out']['topic']

    #     # If a literal value is provided, it takes highest precendence
    #     val = static_pub_config.get('value')

    #     # Otherwise, fetch the value from the specified source
    #     if val is None:
    #         value_from = static_pub_config.get('value_from')
    #         if STATIC_VALUE_FROM_PACKAGE_VERSION in value_from:
    #             pkg_name = value_from[STATIC_VALUE_FROM_PACKAGE_VERSION]
    #             # TODO(adamantivm) Exception handling
    #             pkg_manifest = rospack.get_manifest(pkg_name)
    #             val = pkg_manifest.version
    #         elif STATIC_VALUE_FROM_ENVIRONMENT_VAR in value_from:
    #             var_name = value_from[STATIC_VALUE_FROM_ENVIRONMENT_VAR]
    #             val = os.environ.get(var_name)

    #     # If there is a value to publish, publish it using once per subscriber
    #     if val is not None:
    #         pub = LatchPublisher(topic, String, queue_size=100)
    #         pub.publish(String("{}={}".format(key, val)))

    node.get_logger().info("Republisher started")
    rclpy.spin(node)
    node.get_logger().info("Republisher shutting down")

    # # Disconnect subs and pubs
    # for sub in subs.values():
    #     sub.unregister()

    # for pub in pubs.values():
    #     pub.unregister()


"""
Extracts a value from the given message using the provided getter function
"""


def extract_value(msg, getter_fn):
    # TODO(adamantivm) Graceful handling of missing values to extract
    # TODO(adamantivm) Allow serialization of complex values
    val = getter_fn(msg)
    return val


"""
Extracts several values from a given nested msg field and returns a dictionary of
<field, value> elements
"""

# TODO(Elvio): after refactoring and using Node as classes
# remove the node from this function and figure out a better way
# to log warnings inside
def extract_values_as_dict(msg, mapping, node):
    values = {}
    base_getter_fn = attrgetter(mapping['field'])
    base_value = base_getter_fn(msg)
    fields = mapping.get('mapping_options', {}).get('fields')
    for field in fields:
        getter_fn = attrgetter(field)
        try:
            val = getter_fn(base_value)
            # genpy.Time values can't be serialized into JSON. convert them to seconds
            # TODO(diegobatt): Catch other datatypes
            if isinstance(val, genpy.Time):
                val = val.to_sec()
            # TODO(diegobatt): Make it possible to use a different key than the field
            values[field] = val
        except AttributeError as e:
            node.get_logger().warning(f"Couldn\'t get attribute {field}: {e}")
    filter_fn = mapping.get('mapping_options', {}).get('filter')
    return values if not filter_fn or eval(filter_fn)(values) else None

"""
Processes a scalar value before publishing according to mapping options
 - If a 'filter' function is provided, it returns the value only if the
   result of passing the field value through the filter function is True,
   otherwise it returns None
"""
def process_single_field(field_value, mapping):
    filter_fn = mapping.get('mapping_options', {}).get('filter')
    return field_value if not filter_fn or eval(filter_fn)(field_value) else None

"""
Processes a given array field from the ROS message and:
    - Filters it using the 'filter' function (if provided)
    - For each element, it gets the set of keys defined by array_fields
    - Returns a key/value with the value being a json string containing
      the resulting array of objects.

Note that the array fields to retrieve should have a String value in order to
serialize them properly.
"""
def process_array(field, mapping):
    # Output array of objects
    values = {
        'data': []
    }

    filter_fn = mapping.get('mapping_options', {}).get('filter')
    if filter_fn:
        # Apply the filter function if any
        filtered_array = list(filter(eval(filter_fn), field))
    else:
        filtered_array = field

    # Get only the array_fields specified. If none was specified, return the whole array
    # TODO(FlorGrosso): check that the array fields are Strings and discard those  which
    # are not.
    if 'fields' in mapping.get('mapping_options', {}):
        fields = mapping['mapping_options']['fields']
        values['data'] = [{f: extract_value(elem, attrgetter(f)) for f in fields} for elem in filtered_array]
    else:
        values['data'] = filtered_array

    return json.dumps(values)


# """
# Wrapper class to allow publishing more than one latched message over the same topic, working
# around a rospy limitation caused by the use of Publisher singletons.
# For more details see: https://github.com/ros/ros_comm/issues/146#issuecomment-307507271
# """
# class LatchPublisher(rospy.Publisher, rospy.SubscribeListener):
#     def __init__(self, name, data_class, tcp_nodelay=False, headers=None, queue_size=None):
#         super(LatchPublisher, self).__init__(name, data_class=data_class, tcp_nodelay=tcp_nodelay, headers=headers, queue_size=queue_size, subscriber_listener=self, latch=False)
#         self.message = None

#     def publish(self, msg):
#         self.message = msg
#         super(LatchPublisher, self).publish(msg)

#     def peer_subscribe(self, resolved_name, publish, publish_single):
#         if self.message is not None:
#             publish_single(self.message)

if __name__ == '__main__':
    main()<|MERGE_RESOLUTION|>--- conflicted
+++ resolved
@@ -137,12 +137,7 @@
         in_qos = getattr(repub, 'qos', 10)
 
         # subscribe
-<<<<<<< HEAD
-        subs[in_topic] = node.create_subscription(in_topic, msg_class, callback, in_qos)
-=======
-        # TODO(adamantivm) Read QOS from config instead of using hardcoded value
-        subs[in_topic] = node.create_subscription(msg_class, in_topic, callback, 10)
->>>>>>> 1bbaeb79
+        subs[in_topic] = node.create_subscription(msg_class, in_topic, callback, in_qos)
 
     # # Set-up static publishers
     # static_publishers = config.get('static_publishers', ())
